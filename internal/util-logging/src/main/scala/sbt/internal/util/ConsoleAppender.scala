package sbt.internal.util

import scala.compat.Platform.EOL
import sbt.util._
import java.io.{ PrintStream, PrintWriter }
import java.util.Locale
import java.util.concurrent.atomic.AtomicInteger
import org.apache.logging.log4j.{ Level => XLevel }
import org.apache.logging.log4j.message.{ Message, ObjectMessage, ReusableObjectMessage }
import org.apache.logging.log4j.core.{ LogEvent => XLogEvent }
import org.apache.logging.log4j.core.appender.AbstractAppender

import ConsoleAppender._

object ConsoleLogger {
  // These are provided so other modules do not break immediately.
  @deprecated("Use EscHelpers.", "0.13.x")
  final val ESC = EscHelpers.ESC
  @deprecated("Use EscHelpers.", "0.13.x")
  private[sbt] def isEscapeTerminator(c: Char): Boolean = EscHelpers.isEscapeTerminator(c)
  @deprecated("Use EscHelpers.", "0.13.x")
  def hasEscapeSequence(s: String): Boolean = EscHelpers.hasEscapeSequence(s)
  @deprecated("Use EscHelpers.", "0.13.x")
  def removeEscapeSequences(s: String): String = EscHelpers.removeEscapeSequences(s)
  @deprecated("Use ConsoleAppenders.formatEnabledInEnv", "0.13.x")
  val formatEnabled = ConsoleAppender.formatEnabledInEnv
  @deprecated("Use ConsoleAppender.", "0.13.x")
  val noSuppressedMessage = ConsoleAppender.noSuppressedMessage

  /**
   * A new `ConsoleLogger` that logs to `out`.
   *
   * @param out Where to log the messages.
   * @return A new `ConsoleLogger` that logs to `out`.
   */
  def apply(out: PrintStream): ConsoleLogger = apply(ConsoleOut.printStreamOut(out))

  /**
   * A new `ConsoleLogger` that logs to `out`.
   *
   * @param out Where to log the messages.
   * @return A new `ConsoleLogger` that logs to `out`.
   */
  def apply(out: PrintWriter): ConsoleLogger = apply(ConsoleOut.printWriterOut(out))

  /**
   * A new `ConsoleLogger` that logs to `out`.
   *
   * @param out                Where to log the messages.
   * @param ansiCodesSupported `true` if `out` supported ansi codes, `false` otherwise.
   * @param useFormat          `true` to show formatting, `false` to remove it from messages.
   * @param suppressedMessage  How to show suppressed stack traces.
   * @return A new `ConsoleLogger` that logs to `out`.
   */
  def apply(out: ConsoleOut = ConsoleOut.systemOut,
            ansiCodesSupported: Boolean = ConsoleAppender.formatEnabledInEnv,
            useFormat: Boolean = ConsoleAppender.formatEnabledInEnv,
            suppressedMessage: SuppressedTraceContext => Option[String] = ConsoleAppender.noSuppressedMessage): ConsoleLogger =
    new ConsoleLogger(out, ansiCodesSupported, useFormat, suppressedMessage)
}

/**
 * A logger that logs to the console.  On supported systems, the level labels are
 * colored.
 */
class ConsoleLogger private[ConsoleLogger] (out: ConsoleOut,
                                            override val ansiCodesSupported: Boolean,
                                            useFormat: Boolean,
                                            suppressedMessage: SuppressedTraceContext => Option[String]) extends BasicLogger {

  private[sbt] val appender: ConsoleAppender =
    ConsoleAppender(generateName(), out, ansiCodesSupported, useFormat, suppressedMessage)

  override def control(event: ControlEvent.Value, message: => String): Unit =
    appender.control(event, message)

  override def log(level: Level.Value, message: => String): Unit =
    if (atLevel(level)) {
      appender.appendLog(level, message)
    }

  override def success(message: => String): Unit =
    if (successEnabled) {
      appender.success(message)
    }

  override def trace(t: => Throwable): Unit =
    appender.trace(t, getTrace)

  override def logAll(events: Seq[LogEvent]) =
    out.lockObject.synchronized { events.foreach(log) }
}

object ConsoleAppender {

  /** Hide stack trace altogether. */
  val noSuppressedMessage = (_: SuppressedTraceContext) => None

  /** Indicates whether formatting has been disabled in environment variables. */
  val formatEnabledInEnv: Boolean = {
    import java.lang.Boolean.{ getBoolean, parseBoolean }
    val value = System.getProperty("sbt.log.format")
    if (value eq null) (ansiSupported && !getBoolean("sbt.log.noformat")) else parseBoolean(value)
  }

  private[this] val generateId: AtomicInteger = new AtomicInteger

  /**
   * A new `ConsoleAppender` that writes to standard output.
   *
   * @return A new `ConsoleAppender` that writes to standard output.
   */
  def apply(): ConsoleAppender = apply(ConsoleOut.systemOut)

  /**
   * A new `ConsoleAppender` that appends log message to `out`.
   *
   * @param out Where to write messages.
   * @return A new `ConsoleAppender`.
   */
  def apply(out: PrintStream): ConsoleAppender = apply(ConsoleOut.printStreamOut(out))

  /**
   * A new `ConsoleAppender` that appends log messages to `out`.
   *
   * @param out Where to write messages.
   * @return A new `ConsoleAppender`.
   */
  def apply(out: PrintWriter): ConsoleAppender = apply(ConsoleOut.printWriterOut(out))

  /**
   * A new `ConsoleAppender` that writes to `out`.
   *
   * @param out Where to write messages.
   * @return A new `ConsoleAppender that writes to `out`.
   */
  def apply(out: ConsoleOut): ConsoleAppender = apply(generateName(), out)

  /**
   * A new `ConsoleAppender` identified by `name`, and that writes to standard output.
   *
   * @param name An identifier for the `ConsoleAppender`.
   * @return A new `ConsoleAppender` that writes to standard output.
   */
  def apply(name: String): ConsoleAppender = apply(name, ConsoleOut.systemOut)

  /**
   * A new `ConsoleAppender` identified by `name`, and that writes to `out`.
   *
   * @param name An identifier for the `ConsoleAppender`.
   * @param out Where to write messages.
   * @return A new `ConsoleAppender` that writes to `out`.
   */
  def apply(name: String, out: ConsoleOut): ConsoleAppender = apply(name, out, formatEnabledInEnv)

  /**
   * A new `ConsoleAppender` identified by `name`, and that writes to `out`.
   *
   * @param name              An identifier for the `ConsoleAppender`.
   * @param out               Where to write messages.
   * @param suppressedMessage How to handle stack traces.
   * @return A new `ConsoleAppender` that writes to `out`.
   */
  def apply(name: String, out: ConsoleOut, suppressedMessage: SuppressedTraceContext => Option[String]): ConsoleAppender =
    apply(name, out, formatEnabledInEnv, formatEnabledInEnv, suppressedMessage)

  /**
   * A new `ConsoleAppender` identified by `name`, and that writes to `out`.
   *
   * @param name      An identifier for the `ConsoleAppender`.
   * @param out       Where to write messages.
   * @param useFormat `true` to enable format (color, bold, etc.), `false` to remove formatting.
   * @return A new `ConsoleAppender` that writes to `out`.
   */
  def apply(name: String, out: ConsoleOut, useFormat: Boolean): ConsoleAppender =
    apply(name, out, formatEnabledInEnv, useFormat, noSuppressedMessage)

  /**
   * A new `ConsoleAppender` identified by `name`, and that writes to `out`.
   *
   * @param name               An identifier for the `ConsoleAppender`.
   * @param out                Where to write messages.
   * @param ansiCodesSupported `true` if the output stream supports ansi codes, `false` otherwise.
   * @param useFormat          `true` to enable format (color, bold, etc.), `false` to remove
   *                           formatting.
   * @return A new `ConsoleAppender` that writes to `out`.
   */
  def apply(name: String,
            out: ConsoleOut,
            ansiCodesSupported: Boolean,
            useFormat: Boolean,
            suppressedMessage: SuppressedTraceContext => Option[String]): ConsoleAppender = {
              val appender = new ConsoleAppender(name, out, ansiCodesSupported, useFormat, suppressedMessage)
              appender.start
              appender
  }

  /**
   * Converts the Log4J `level` to the corresponding sbt level.
   *
   * @param level A level, as represented by Log4J.
   * @return The corresponding level in sbt's world.
   */
  def toLevel(level: XLevel): Level.Value =
    level match {
      case XLevel.OFF   => Level.Debug
      case XLevel.FATAL => Level.Error
      case XLevel.ERROR => Level.Error
      case XLevel.WARN  => Level.Warn
      case XLevel.INFO  => Level.Info
      case XLevel.DEBUG => Level.Debug
      case _            => Level.Debug
    }

  /**
   * Converts the sbt `level` to the corresponding Log4J level.
   *
   * @param level A level, as represented by sbt.
   * @return The corresponding level in Log4J's world.
   */
  def toXLevel(level: Level.Value): XLevel =
    level match {
      case Level.Error => XLevel.ERROR
      case Level.Warn  => XLevel.WARN
      case Level.Info  => XLevel.INFO
      case Level.Debug => XLevel.DEBUG
    }

  private[sbt] def generateName(): String = "out-" + generateId.incrementAndGet

  private[this] def jline1to2CompatMsg = "Found class jline.Terminal, but interface was expected"

  private[this] def ansiSupported =
    try {
      val terminal = jline.TerminalFactory.get
      terminal.restore // #460
      terminal.isAnsiSupported
    } catch {
      case _: Exception => !isWindows

      // sbt 0.13 drops JLine 1.0 from the launcher and uses 2.x as a normal dependency
      // when 0.13 is used with a 0.12 launcher or earlier, the JLine classes from the launcher get loaded
      // this results in a linkage error as detected below.  The detection is likely jvm specific, but the priority
      // is avoiding mistakenly identifying something as a launcher incompatibility when it is not
      case e: IncompatibleClassChangeError if e.getMessage == jline1to2CompatMsg =>
        throw new IncompatibleClassChangeError("JLine incompatibility detected.  Check that the sbt launcher is version 0.13.x or later.")
    }

  private[this] def os = System.getProperty("os.name")
  private[this] def isWindows = os.toLowerCase(Locale.ENGLISH).indexOf("windows") >= 0

}

// See http://stackoverflow.com/questions/24205093/how-to-create-a-custom-appender-in-log4j2
// for custom appender using Java.
// http://logging.apache.org/log4j/2.x/manual/customconfig.html
// https://logging.apache.org/log4j/2.x/log4j-core/apidocs/index.html

/**
 * A logger that logs to the console.  On supported systems, the level labels are
 * colored.
 *
 * This logger is not thread-safe.
 */
class ConsoleAppender private[ConsoleAppender] (
<<<<<<< HEAD
  name: String,
  out: ConsoleOut,
  ansiCodesSupported: Boolean,
  useFormat: Boolean,
  suppressedMessage: SuppressedTraceContext => Option[String]
) extends AbstractAppender(name, null, PatternLayout.createDefaultLayout(), true) {
=======
  val name: String,
  val out: ConsoleOut,
  val ansiCodesSupported: Boolean,
  val useColor: Boolean,
  val suppressedMessage: SuppressedTraceContext => Option[String]
) extends AbstractAppender(name, null, LogExchange.dummyLayout, true) {
>>>>>>> 199dc51a
  import scala.Console.{ BLUE, GREEN, RED, RESET, YELLOW }

  private final val SUCCESS_LABEL_COLOR   = GREEN
  private final val SUCCESS_MESSAGE_COLOR = RESET
  private final val NO_COLOR              = RESET

  override def append(event: XLogEvent): Unit = {
    val level = ConsoleAppender.toLevel(event.getLevel)
    val message = event.getMessage
    appendMessage(level, message)
  }

  // TODO:
  // success is called by ConsoleLogger.
  // This should turn into an event.
  private[sbt] def success(message: => String): Unit = {
    appendLog(SUCCESS_LABEL_COLOR, Level.SuccessLabel, SUCCESS_MESSAGE_COLOR, message)
  }

  /**
   * Logs the stack trace of `t`, possibly shortening it.
   *
   * The `traceLevel` parameter configures how the stack trace will be shortened.
   * See `StackTrace.trimmed`.
   *
   * @param t          The `Throwable` whose stack trace to log.
   * @param traceLevel How to shorten the stack trace.
   */
  def trace(t: => Throwable, traceLevel: Int): Unit =
    out.lockObject.synchronized {
      if (traceLevel >= 0)
        write(StackTrace.trimmed(t, traceLevel))
      if (traceLevel <= 2)
        for (msg <- suppressedMessage(new SuppressedTraceContext(traceLevel, ansiCodesSupported && useFormat)))
          appendLog(NO_COLOR, "trace", NO_COLOR, msg)
    }

  /**
   * Logs a `ControlEvent` to the log.
   *
   * @param event   The kind of `ControlEvent`.
   * @param message The message to log.
   */
  def control(event: ControlEvent.Value, message: => String): Unit =
    appendLog(labelColor(Level.Info), Level.Info.toString, BLUE, message)

  /**
   * Appends the message `message` to the to the log at level `level`.
   *
   * @param level   The importance level of the message.
   * @param message The message to log.
   */
  def appendLog(level: Level.Value, message: => String): Unit = {
    appendLog(labelColor(level), level.toString, NO_COLOR, message)
  }

  /**
   * Formats `msg` with `format, wrapped between `RESET`s
   *
   * @param format The format to use
   * @param msg    The message to format
   * @return The formatted message.
   */
  private def formatted(format: String, msg: String): String =
    s"${RESET}${format}${msg}${RESET}"

  /**
   * Select the right color for the label given `level`.
   *
   * @param level The label to consider to select the color.
   * @return The color to use to color the label.
   */
  private def labelColor(level: Level.Value): String =
    level match {
      case Level.Error => RED
      case Level.Warn  => YELLOW
      case _           => NO_COLOR
    }

  /**
   * Appends a full message to the log. Each line is prefixed with `[$label]`, written in
   * `labelColor` if formatting is enabled. The lines of the messages are colored with
   * `messageColor` if formatting is enabled.
   *
   * @param labelColor   The color to use to format the label.
   * @param label        The label to prefix each line with. The label is shown between square
   *                     brackets.
   * @param messageColor The color to use to format the message.
   * @param message      The message to write.
   */
  private def appendLog(labelColor: String, label: String, messageColor: String, message: String): Unit =
    out.lockObject.synchronized {
      message.lines.foreach { line =>
        val labeledLine = s"[${formatted(labelColor, label)}] ${formatted(messageColor, line)}"
        writeLine(labeledLine)
      }
    }

  private def write(msg: String): Unit = {
    val cleanedMsg =
      if (!useFormat) EscHelpers.removeEscapeSequences(msg)
      else msg
    out.println(cleanedMsg)
  }

  private def writeLine(line: String): Unit =
    write(line + EOL)

  private def appendMessage(level: Level.Value, msg: Message): Unit =
    msg match {
      case o: ObjectMessage         => objectToLines(o.getParameter) foreach { appendLog(level, _) }
      case o: ReusableObjectMessage => objectToLines(o.getParameter) foreach { appendLog(level, _) }
      case _                        => appendLog(level, msg.getFormattedMessage)
    }

  private def objectToLines(o: AnyRef): Vector[String] =
    o match {
      case x: StringEvent    => Vector(x.message)
      case x: ObjectEvent[_] => objectEventToLines(x)
      case _                 => Vector(o.toString)
    }

  private def objectEventToLines(oe: ObjectEvent[_]): Vector[String] =
    {
      val contentType = oe.contentType
      LogExchange.stringCodec[AnyRef](contentType) match {
        case Some(codec) => codec.showLines(oe.message.asInstanceOf[AnyRef]).toVector
        case _           => Vector(oe.message.toString)
      }
    }

}

final class SuppressedTraceContext(val traceLevel: Int, val useFormat: Boolean)<|MERGE_RESOLUTION|>--- conflicted
+++ resolved
@@ -263,21 +263,12 @@
  * This logger is not thread-safe.
  */
 class ConsoleAppender private[ConsoleAppender] (
-<<<<<<< HEAD
   name: String,
   out: ConsoleOut,
   ansiCodesSupported: Boolean,
   useFormat: Boolean,
   suppressedMessage: SuppressedTraceContext => Option[String]
-) extends AbstractAppender(name, null, PatternLayout.createDefaultLayout(), true) {
-=======
-  val name: String,
-  val out: ConsoleOut,
-  val ansiCodesSupported: Boolean,
-  val useColor: Boolean,
-  val suppressedMessage: SuppressedTraceContext => Option[String]
 ) extends AbstractAppender(name, null, LogExchange.dummyLayout, true) {
->>>>>>> 199dc51a
   import scala.Console.{ BLUE, GREEN, RED, RESET, YELLOW }
 
   private final val SUCCESS_LABEL_COLOR   = GREEN
